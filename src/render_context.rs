#![allow(unused)]
use core::num;
use std::{
    borrow::{BorrowMut, Cow}, cell::RefCell, collections::HashMap, error::Error, fmt::Debug, num::NonZero,
};

use bytemuck::bytes_of;
use cgmath::{vec2, Vector2, Vector3, Vector4};
use itertools::Itertools;
use log::info;
use wgpu::{
    include_wgsl,
    util::{DeviceExt, RenderEncoder},
    vertex_attr_array, BlendComponent, BlendState, Buffer, BufferAddress, BufferSize, BufferUsages,
    ColorWrites, Device, FragmentState, FrontFace, PipelineCompilationOptions, PrimitiveState,
    PrimitiveTopology, Queue, QueueWriteBufferView, RenderPipeline, ShaderModule, Surface,
    SurfaceConfiguration, Texture, VertexAttribute, VertexBufferLayout, COPY_BUFFER_ALIGNMENT,
};

use crate::{
    camera::{Camera, Camera2D, CameraState},
    instance::Instance2D,
    primitives::{create_arrow_template, create_circle_primitive, Primitive},
    MAX_CIRCLES, SAMPLE_COUNT,
};

use crate::shaders::{make_pipelines, PipelineType};

pub struct RenderContext<C>
where
    C: Camera + Sized,
{
    pipelines: HashMap<PipelineType, wgpu::RenderPipeline>,
    config: wgpu::SurfaceConfiguration,
    camera: CameraState<C>,

    vertex_buf: Buffer,
    instance_buf: Buffer,
    index_buf: Buffer,

    circles: Primitive<CircleVertex, Instance2D>,
    arrows: Primitive<ArrowVertex, Instance2D>,
}

impl<C> RenderContext<C>
where
    C: Camera + Sized,
{
    pub fn new(device: &Device, config: &SurfaceConfiguration) -> Self {
        let float_width = config.width as f32;
        let float_height = config.height as f32;

<<<<<<< HEAD
        // This scales the viewport such that the width is this amount in pixels
        let viewport_scale = 200.0;
=======
        // This scales the viewport such that the width becomes this amount in pixels
        let viewport_scale = crate::VIEWPORT_SCALE;
>>>>>>> 7812b54f

        let viewport = vec2(float_width, float_height) / float_width * viewport_scale;
        let camera = CameraState::new(device, viewport);

        let pipelines = make_pipelines(device, config, &camera);

        let circles = Primitive::new(create_circle_primitive(5.0));
        let arrows = Primitive::new(create_arrow_template(7.0, 2.0, 2.0, 2.0));

        Self {
            camera,
            pipelines,
            config: config.clone(),

            vertex_buf,
            instance_buf,
            index_buf,

            circles,
            arrows,
        }
    }

    /// This function currently does nothing and just panics
    pub fn begin_scene(&mut self, queue: &Queue) {
        self.circles().clear_instances();
        self.arrows().clear_instances();
    }

    pub fn present_scene(
        &mut self,
        queue: &Queue,
        device: &Device,
        surface: &Surface,
        msaa: &Texture,
    ) {
        // Creating command encoder for sending commands to the gpu
        let mut encoder = device.create_command_encoder(&wgpu::CommandEncoderDescriptor {
            label: Some("Command Encoder"),
        });

        // Getting the output texture and texture view
        let output = surface.get_current_texture().unwrap();
        let view = output
            .texture
            .create_view(&wgpu::TextureViewDescriptor::default());

        let msaa_view = msaa.create_view(&wgpu::TextureViewDescriptor::default());

        // Render pass
        {
            let mut render_pass = encoder.begin_render_pass(&wgpu::RenderPassDescriptor {
                label: Some("Render Pass"),
                color_attachments: &[Some(wgpu::RenderPassColorAttachment {
                    view: &msaa_view,
                    resolve_target: Some(&view),
                    ops: wgpu::Operations {
                        store: wgpu::StoreOp::Store,
                        load: wgpu::LoadOp::Clear(crate::CLEAR_COLOR),
                    },
                })],
                depth_stencil_attachment: None,
                timestamp_writes: None,
                occlusion_query_set: None,
            });

            // Set the camera bind group
            render_pass.set_bind_group(0, self.camera.bind_group(), &[]);
            render_pass.set_index_buffer(self.index_buf.slice(..), wgpu::IndexFormat::Uint16);
            render_pass.set_vertex_buffer(0, self.vertex_buf.slice(..));
            render_pass.set_vertex_buffer(1, self.instance_buf.slice(..));

            // Write arrow Buffers and draws arrows
            if self.arrows().has_instances() {
                let mut ind_bv = queue.write_buffer_with(&self.index_buf, 0, self.arrows().index_buffer_len()).unwrap();
                let mut vert_bv = queue.write_buffer_with(&self.vertex_buf, 0, self.arrows().vertex_buffer_len()).unwrap();
                let mut inst_bv = queue.write_buffer_with(&self.instance_buf, 0, self.arrows().instance_buffer_len()).unwrap();

                ind_bv.borrow_mut().copy_from_slice(bytemuck::cast_slice(self.arrows().indicies()));
                vert_bv.borrow_mut().copy_from_slice(bytemuck::cast_slice(self.arrows().vertices()));
                inst_bv.borrow_mut().copy_from_slice(bytemuck::cast_slice(&self.arrows().instances_raw()));

                drop((ind_bv, vert_bv, inst_bv));

                queue.submit([]);

                render_pass.set_pipeline(self.pipeline(PipelineType::Arrow2D));
                render_pass.draw_indexed(0..self.arrows().num_indicies(), 0, 0..self.arrows().num_instances());
            }
        }

        queue.submit(std::iter::once(encoder.finish()));
        output.present();
    }

    /// Writes the camera uniform buffer
    fn write_camera_buffer(&mut self, queue: &Queue) {
        let mut buffer_view = queue
            .write_buffer_with(
                self.camera.uniform_buffer(),
                0,
                NonZero::new(size_of::<C::Raw>() as u64).unwrap(),
            )
            .unwrap();

        buffer_view
            .as_mut()
            .copy_from_slice(bytemuck::cast_slice(&[self.camera().to_raw()]));
    }
    pub fn pipeline(&self, pipeline_type: PipelineType) -> &RenderPipeline {
        self.pipelines.get(&pipeline_type).unwrap()
    }
    pub fn camera(&self) -> &CameraState<C> {
        &self.camera
    }

    /// Gets the size of the camera viewport
    pub fn viewport_size(&self) -> Vector2<f32> {
        self.camera.viewport_size()
    }
<<<<<<< HEAD
=======
}

//
// PRIMITIVES
//

pub struct DrawPrimitive<V: Vertex + Sized + bytemuck::Pod> {
    vertices: Vec<V>,
    indicies: Vec<u16>,
    ib: Buffer,
    vb: Buffer,

    num_indicies: u32,
}

impl<T> DrawPrimitive<T>
where
    T: Vertex + Sized + bytemuck::Pod + Debug,
{
    fn new(device: &Device, num_verts: usize, num_ind: usize, max_prim: usize) -> Self {
        let vb = device.create_buffer(&wgpu::BufferDescriptor {
            label: Some("Vertex Buffer"),
            size: (size_of::<T>() * max_prim * num_verts) as u64,
            usage: BufferUsages::VERTEX | BufferUsages::COPY_DST,
            mapped_at_creation: false,
        });

        let ib = device.create_buffer(&wgpu::BufferDescriptor {
            label: Some("Index Buffer"),
            size: (size_of::<u16>() * max_prim * num_ind) as u64,
            usage: BufferUsages::INDEX | BufferUsages::COPY_DST,
            mapped_at_creation: false,
        });

        Self {
            vertices: Default::default(),
            indicies: Default::default(),

            vb,
            ib,

            num_indicies: 0,
        }
    }

    /// Appends the vertices and indicies of a primitive to the vertex and index vectors
    pub fn add_primitive(&mut self, vertices: &[T], indicies: &[u16]) {
        self.add_indicies(indicies);
        self.add_vertices(vertices);
    }
    fn add_vertices(&mut self, vertices: &[T]) {
        self.vertices.extend(vertices.iter());
    }
    fn add_indicies(&mut self, indicies: &[u16]) {
        let num_vertices = self.vertices.len() as u16;
        self.indicies
            .extend(indicies.iter().map(|i| i + num_vertices));
    }

    pub fn populate_buffers(&mut self, queue: &Queue) {
        let num_vertices = self.vertices.len();
        let num_indicies = self.indicies.len();

        let vb_bytes_size = (num_vertices * size_of::<T>()) as u64;
        let vb_bytes_parity = vb_bytes_size % COPY_BUFFER_ALIGNMENT;

        let ib_bytes_size = (num_indicies * size_of::<u16>()) as u64;
        let ib_bytes_parity = ib_bytes_size % COPY_BUFFER_ALIGNMENT;

        let mut vb_bytes = bytemuck::cast_slice::<T, u8>(&self.vertices).to_vec();
        let mut ib_bytes = bytemuck::cast_slice::<u16, u8>(&self.indicies).to_vec();

        (0..vb_bytes_parity).for_each(|_| vb_bytes.push(0));
        (0..ib_bytes_parity).for_each(|_| ib_bytes.push(0));

        println!("creating vb_view");
        let mut vb_view = queue.write_buffer_with(&self.vb, 0, unsafe {
            BufferSize::new_unchecked(vb_bytes_size + vb_bytes_parity)
        });
        println!("creating ib_view");
        let mut ib_view = queue.write_buffer_with(&self.ib, 0, unsafe {
            BufferSize::new_unchecked(ib_bytes_size + ib_bytes_parity)
        });

        println!("writing vb_view");
        vb_view.unwrap().as_mut().copy_from_slice(&vb_bytes);

        println!("writing ib_view");
        ib_view.unwrap().as_mut().copy_from_slice(&ib_bytes);

        self.num_indicies = self.indicies.len() as u32;

        self.vertices.clear();
        self.indicies.clear();
    }

    pub fn ib(&self) -> &Buffer {
        &self.ib
    }
    pub fn vb(&self) -> &Buffer {
        &self.vb
    }
>>>>>>> 7812b54f

    pub fn arrows(&self) -> &Primitive<ArrowVertex, Instance2D> {
        &self.arrows
    }

    pub fn circles(&self) -> &Primitive<CircleVertex, Instance2D> {
        &self.circles
    }
}

pub mod shapes {
    use std::borrow::BorrowMut;

    use cgmath::{vec3, vec4, Angle, Deg, Matrix2, Rad, Rotation2};

    use crate::camera::Camera2D;

    use super::*;

    /// Draws a 2D circle
    pub fn draw_circle_2d(
        render_context: &RenderContext<Camera2D>,
        p: Vector2<f32>,
        r: f32,
        color: Vector4<f32>,
    ) {
        let c = vec4(p.x, p.y, 0.0, 1.0);
        let rad = vec3(r, -r, 0.0);

        let bl = c - rad.xxzz();
        let br = c - rad.yxzz();
        let tr = c + rad.xxzz();
        let tl = c + rad.yxzz();

        #[rustfmt::skip]
        let vertices = [
            CircleVertex { p: bl.into(), c: color.into(), fc: [-1., -1.]},
            CircleVertex { p: br.into(), c: color.into(), fc: [-1.,  1.]},
            CircleVertex { p: tr.into(), c: color.into(), fc: [ 1.,  1.]},
            CircleVertex { p: tl.into(), c: color.into(), fc: [ 1., -1.]},
        ];
        let indicies = [0, 1, 2, 2, 3, 0];

        render_context
            .circles
            .borrow_mut()
            .add_primitive(&vertices, &indicies);
    }
}

pub struct BufferMaster {
    index_buf: Buffer,
    vertex_buf: Buffer,
    instance_buf: Buffer,

    index_offset: u64,
    vertex_offset: u64,
    instance_offset: u64,
}

impl BufferMaster {
    pub fn new(device: &Device) -> Self {
        let index_buf = device.create_buffer(&wgpu::BufferDescriptor {
            label: Some("Index Buffer"),
            size: crate::INDEX_BUF_SIZE,
            usage: wgpu::BufferUsages::INDEX | wgpu::BufferUsages::COPY_DST,
            mapped_at_creation: false,
        });
        let vertex_buf = device.create_buffer(&wgpu::BufferDescriptor {
            label: Some("Vertex Buffer"),
            size: crate::VERT_BUF_SIZE,
            usage: wgpu::BufferUsages::VERTEX | wgpu::BufferUsages::COPY_DST,
            mapped_at_creation: false,
        });
        let instance_buf = device.create_buffer(&wgpu::BufferDescriptor {
            label: Some("Instance Buffer"),
            size: crate::INST_BUF_SIZE,
            usage: wgpu::BufferUsages::VERTEX | wgpu::BufferUsages::COPY_DST,
            mapped_at_creation: false,
        });

        Self {
            index_buf,
            vertex_buf,
            instance_buf,

            index_offset: 0,
            vertex_offset: 0,
            instance_offset: 0,
        }
    }

    pub fn 
}

//
// VERTICES
//

pub trait Vertex: std::marker::Sized + Copy {
    const ATTRIBS: &'static [VertexAttribute];

    const DESC: VertexBufferLayout<'static> = VertexBufferLayout {
        array_stride: std::mem::size_of::<Self>() as BufferAddress,
        step_mode: wgpu::VertexStepMode::Vertex,
        attributes: Self::ATTRIBS,
    };
}

#[repr(C)]
#[derive(Clone, Copy, Debug, Default, bytemuck::Pod, bytemuck::Zeroable)]
pub struct CircleVertex {
    pub p: [f32; 4],
    pub c: [f32; 4],
    pub fc: [f32; 2],
}
impl Vertex for CircleVertex {
    const ATTRIBS: &'static [VertexAttribute] =
        &vertex_attr_array![0 => Float32x4, 1 => Float32x4, 2 => Float32x2];
}

#[repr(C)]
#[derive(Clone, Copy, Debug, Default, bytemuck::Pod, bytemuck::Zeroable)]
pub struct LineVertex {
    pub position: [f32; 4],
    pub color: [f32; 4],
}
impl Vertex for LineVertex {
    const ATTRIBS: &'static [VertexAttribute] = &vertex_attr_array![0 => Float32x4, 1 => Float32x4];
}

#[repr(C)]
#[derive(Clone, Copy, Debug, Default, bytemuck::Pod, bytemuck::Zeroable)]
pub struct ArrowVertex {
    pub p: [f32; 4],
    pub c: [f32; 4],
}
impl Vertex for ArrowVertex {
    const ATTRIBS: &'static [VertexAttribute] = &vertex_attr_array![0 => Float32x4, 1 => Float32x4];
}

//
// INSTANCES
//

//
// Index Generating Functions
//

pub fn circle_indicies_from_verticies(
    vertices: &[CircleVertex],
) -> Result<Vec<u16>, Box<dyn Error>> {
    let num_vertices = vertices.len();
    if num_vertices % 4 != 0 {
        return Err("Vertex amount not divisible by 4, so the vertices cannot form quads".into());
    }

    Ok((0..num_vertices as u16)
        .step_by(4)
        .fold(
            Vec::with_capacity(size_of::<u16>() * num_vertices * 3 / 2),
            |mut acc, i| {
                acc.push([i, i + 1, i + 2, i + 2, i + 3, i]);

                acc
            },
        )
        .concat())
}

/// Creates indicies for a line single connected line from vertices
/// if loop_back is set to true, it will connect the first with the last vertex
pub fn line_indicies_from_vertices(
    vertices: &[LineVertex],
    loop_back: bool,
) -> Result<Vec<u16>, Box<dyn Error>> {
    let num_vertices = vertices.len();
    if num_vertices == 1 {
        return Err("Cannot form lines from a single vertex".into());
    }

    Ok((0..(num_vertices - (!loop_back as usize)) as u16)
        .map(|i| [i, (i + 1) % num_vertices as u16])
        .collect_vec()
        .concat())
}

#[cfg(test)]
mod tests {
    use super::*;

    #[test]
    fn test_line_indicies_from_vertices_loopback() {
        let vertices = vec![
            LineVertex {
                position: [0.0, 0.0, 0.0, 0.0],
                color: [1.0, 1.0, 1.0, 1.0],
            },
            LineVertex {
                position: [0.0, 0.0, 0.0, 0.0],
                color: [1.0, 1.0, 1.0, 1.0],
            },
            LineVertex {
                position: [0.0, 0.0, 0.0, 0.0],
                color: [1.0, 1.0, 1.0, 1.0],
            },
            LineVertex {
                position: [0.0, 0.0, 0.0, 0.0],
                color: [1.0, 1.0, 1.0, 1.0],
            },
        ];

        let indicies = line_indicies_from_vertices(&vertices, true).unwrap();

        assert_eq!(indicies, vec![0, 1, 1, 2, 2, 3, 3, 0,])
    }

    #[test]
    fn test_line_indicies_from_vertices_no_loopback() {
        let vertices = vec![
            LineVertex {
                position: [0.0, 0.0, 0.0, 0.0],
                color: [1.0, 1.0, 1.0, 1.0],
            },
            LineVertex {
                position: [0.0, 0.0, 0.0, 0.0],
                color: [1.0, 1.0, 1.0, 1.0],
            },
            LineVertex {
                position: [0.0, 0.0, 0.0, 0.0],
                color: [1.0, 1.0, 1.0, 1.0],
            },
            LineVertex {
                position: [0.0, 0.0, 0.0, 0.0],
                color: [1.0, 1.0, 1.0, 1.0],
            },
        ];

        let indicies = line_indicies_from_vertices(&vertices, false).unwrap();

        assert_eq!(indicies, vec![0, 1, 1, 2, 2, 3])
    }
}<|MERGE_RESOLUTION|>--- conflicted
+++ resolved
@@ -50,13 +50,8 @@
         let float_width = config.width as f32;
         let float_height = config.height as f32;
 
-<<<<<<< HEAD
-        // This scales the viewport such that the width is this amount in pixels
-        let viewport_scale = 200.0;
-=======
         // This scales the viewport such that the width becomes this amount in pixels
         let viewport_scale = crate::VIEWPORT_SCALE;
->>>>>>> 7812b54f
 
         let viewport = vec2(float_width, float_height) / float_width * viewport_scale;
         let camera = CameraState::new(device, viewport);
@@ -177,111 +172,6 @@
     pub fn viewport_size(&self) -> Vector2<f32> {
         self.camera.viewport_size()
     }
-<<<<<<< HEAD
-=======
-}
-
-//
-// PRIMITIVES
-//
-
-pub struct DrawPrimitive<V: Vertex + Sized + bytemuck::Pod> {
-    vertices: Vec<V>,
-    indicies: Vec<u16>,
-    ib: Buffer,
-    vb: Buffer,
-
-    num_indicies: u32,
-}
-
-impl<T> DrawPrimitive<T>
-where
-    T: Vertex + Sized + bytemuck::Pod + Debug,
-{
-    fn new(device: &Device, num_verts: usize, num_ind: usize, max_prim: usize) -> Self {
-        let vb = device.create_buffer(&wgpu::BufferDescriptor {
-            label: Some("Vertex Buffer"),
-            size: (size_of::<T>() * max_prim * num_verts) as u64,
-            usage: BufferUsages::VERTEX | BufferUsages::COPY_DST,
-            mapped_at_creation: false,
-        });
-
-        let ib = device.create_buffer(&wgpu::BufferDescriptor {
-            label: Some("Index Buffer"),
-            size: (size_of::<u16>() * max_prim * num_ind) as u64,
-            usage: BufferUsages::INDEX | BufferUsages::COPY_DST,
-            mapped_at_creation: false,
-        });
-
-        Self {
-            vertices: Default::default(),
-            indicies: Default::default(),
-
-            vb,
-            ib,
-
-            num_indicies: 0,
-        }
-    }
-
-    /// Appends the vertices and indicies of a primitive to the vertex and index vectors
-    pub fn add_primitive(&mut self, vertices: &[T], indicies: &[u16]) {
-        self.add_indicies(indicies);
-        self.add_vertices(vertices);
-    }
-    fn add_vertices(&mut self, vertices: &[T]) {
-        self.vertices.extend(vertices.iter());
-    }
-    fn add_indicies(&mut self, indicies: &[u16]) {
-        let num_vertices = self.vertices.len() as u16;
-        self.indicies
-            .extend(indicies.iter().map(|i| i + num_vertices));
-    }
-
-    pub fn populate_buffers(&mut self, queue: &Queue) {
-        let num_vertices = self.vertices.len();
-        let num_indicies = self.indicies.len();
-
-        let vb_bytes_size = (num_vertices * size_of::<T>()) as u64;
-        let vb_bytes_parity = vb_bytes_size % COPY_BUFFER_ALIGNMENT;
-
-        let ib_bytes_size = (num_indicies * size_of::<u16>()) as u64;
-        let ib_bytes_parity = ib_bytes_size % COPY_BUFFER_ALIGNMENT;
-
-        let mut vb_bytes = bytemuck::cast_slice::<T, u8>(&self.vertices).to_vec();
-        let mut ib_bytes = bytemuck::cast_slice::<u16, u8>(&self.indicies).to_vec();
-
-        (0..vb_bytes_parity).for_each(|_| vb_bytes.push(0));
-        (0..ib_bytes_parity).for_each(|_| ib_bytes.push(0));
-
-        println!("creating vb_view");
-        let mut vb_view = queue.write_buffer_with(&self.vb, 0, unsafe {
-            BufferSize::new_unchecked(vb_bytes_size + vb_bytes_parity)
-        });
-        println!("creating ib_view");
-        let mut ib_view = queue.write_buffer_with(&self.ib, 0, unsafe {
-            BufferSize::new_unchecked(ib_bytes_size + ib_bytes_parity)
-        });
-
-        println!("writing vb_view");
-        vb_view.unwrap().as_mut().copy_from_slice(&vb_bytes);
-
-        println!("writing ib_view");
-        ib_view.unwrap().as_mut().copy_from_slice(&ib_bytes);
-
-        self.num_indicies = self.indicies.len() as u32;
-
-        self.vertices.clear();
-        self.indicies.clear();
-    }
-
-    pub fn ib(&self) -> &Buffer {
-        &self.ib
-    }
-    pub fn vb(&self) -> &Buffer {
-        &self.vb
-    }
->>>>>>> 7812b54f
 
     pub fn arrows(&self) -> &Primitive<ArrowVertex, Instance2D> {
         &self.arrows
